--- conflicted
+++ resolved
@@ -91,13 +91,6 @@
   } else {
     values['@rid'] = id;
   }
-<<<<<<< HEAD
-  
-  if(!this.operation || this.operation !== 'insert'){
-    values['@rid'] = values.id;
-  }
-=======
->>>>>>> 5303eb94
   delete values.id;
 };
 
