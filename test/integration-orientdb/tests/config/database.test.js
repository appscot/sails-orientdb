var assert = require('assert'),
    _ = require('lodash');

var self = this,
    fixtures,
    config,
    configConn = require('../../../test-connection.json');

describe('Config tests', function() {
  before(function (done) {
  
    fixtures = {
      UserFixture : {
        identity : 'user',
        attributes : {
          name : 'string'
        }
      },
      ThingFixture : {
        identity : 'thing',
  
        attributes : {
          name : 'string'
        }
      }
    };
    
    config = {
      user : configConn.user,
      password : configConn.password,
      database : 'test_config_db'
    };

    CREATE_TEST_WATERLINE(self, config, fixtures, done);
  });
  after(function (done) {
    DELETE_TEST_WATERLINE(config, done);
  });

  describe('database', function() {
  
    describe('username', function() {

    /////////////////////////////////////////////////////
    // TEST SETUP
    ////////////////////////////////////////////////////
      
      before(function (done) {
        // db created, let's close the connection so we can test logins
        self.waterline.teardown(done);
      });
      
      after(function (done) {
        // let's log off last user because it may not have privileges to drop the db later on
        self.waterline.teardown(function (err) {
          if (err) {  return done(err); }
          // and now we logon with original config
          CREATE_TEST_WATERLINE(self, config, fixtures, done);
        });
      });
      
      /////////////////////////////////////////////////////
      // TEST METHODS
      ////////////////////////////////////////////////////
<<<<<<< HEAD
      
      it('should be the same as connection username', function (done) {
        CREATE_TEST_WATERLINE(self, config, fixtures, function (err) {
          if (err) {  return done(err); }
          self.collections.User.getDB(function (db) {
            assert.equal(db.username, 'root');
=======
      it('should be the same as connection username', function(done) {
        CREATE_TEST_WATERLINE(self, config, fixtures, function(err){
          if(err) { return done(err); }
          self.collections.User.getDB(function(db){
            assert.equal(db.username, config.user);
>>>>>>> d1f32f3f
            done();
          });
        });
      });
      
      it('should be the same as databaseUser', function (done) {
        self.waterline.teardown(function (err) {
          if (err) {  return done(err); }

          var newConfig = _.cloneDeep(config);

          newConfig.options = {
            databaseUser: 'admin',
            databasePassword: 'admin',
          };

          CREATE_TEST_WATERLINE(self, newConfig, fixtures, function (err) {
            if (err) {  return done(err); }
            self.collections.User.getDB(function (db) {
              assert.equal(db.username, 'admin');
              done();
            });
          });
        });
      });

      it('should be able to connect with database credentials only', function(done) {
        self.waterline.teardown(function (err) {
          if (err) { return done(err); }
          
          var newConfig = _.cloneDeep(configConn);
          newConfig.user = undefined;
          newConfig.password = undefined;
          newConfig.options.databaseUser = newConfig.databaseTestUser || 'admin';
          newConfig.options.databasePassword = newConfig.databaseTestPassword || 'admin';
          
          CREATE_TEST_WATERLINE(self, newConfig, fixtures, function(err){
            if (err) { return done(err); }
            
            done();
          });
        });
      })      
    });
  });
});<|MERGE_RESOLUTION|>--- conflicted
+++ resolved
@@ -52,8 +52,8 @@
       
       after(function (done) {
         // let's log off last user because it may not have privileges to drop the db later on
-        self.waterline.teardown(function (err) {
-          if (err) {  return done(err); }
+        self.waterline.teardown(function(err){
+          if(err) { return done(err); }
           // and now we logon with original config
           CREATE_TEST_WATERLINE(self, config, fixtures, done);
         });
@@ -62,39 +62,30 @@
       /////////////////////////////////////////////////////
       // TEST METHODS
       ////////////////////////////////////////////////////
-<<<<<<< HEAD
-      
-      it('should be the same as connection username', function (done) {
-        CREATE_TEST_WATERLINE(self, config, fixtures, function (err) {
-          if (err) {  return done(err); }
-          self.collections.User.getDB(function (db) {
-            assert.equal(db.username, 'root');
-=======
       it('should be the same as connection username', function(done) {
         CREATE_TEST_WATERLINE(self, config, fixtures, function(err){
           if(err) { return done(err); }
           self.collections.User.getDB(function(db){
             assert.equal(db.username, config.user);
->>>>>>> d1f32f3f
             done();
           });
         });
       });
       
-      it('should be the same as databaseUser', function (done) {
-        self.waterline.teardown(function (err) {
-          if (err) {  return done(err); }
-
+      it('should be the same as databaseUser', function(done) {
+        self.waterline.teardown(function(err){
+          if(err) { return done(err); }
+          
           var newConfig = _.cloneDeep(config);
-
+          
           newConfig.options = {
-            databaseUser: 'admin',
-            databasePassword: 'admin',
+            databaseUser : 'admin',
+            databasePassword : 'admin',
           };
-
-          CREATE_TEST_WATERLINE(self, newConfig, fixtures, function (err) {
-            if (err) {  return done(err); }
-            self.collections.User.getDB(function (db) {
+        
+          CREATE_TEST_WATERLINE(self, newConfig, fixtures, function(err){
+            if(err) { return done(err); }
+            self.collections.User.getDB(function(db){
               assert.equal(db.username, 'admin');
               done();
             });
